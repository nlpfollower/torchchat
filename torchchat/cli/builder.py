# Copyright (c) Meta Platforms, Inc. and affiliates.
# All rights reserved.

# This source code is licensed under the license found in the
# LICENSE file in the root directory of this source tree.

import argparse
import os
import sys
from dataclasses import dataclass
from pathlib import Path
from typing import Any, Dict, Optional, Tuple, Union

import torch
import torch._dynamo.config
import torch._inductor.config
import torch.distributed as dist

from torchchat.cli.dcp_util import load_dcp_checkpoint
from torchchat.distributed.utils import(
    Color as color,
    CUDATrackTime,
    init_distributed,
    GPUMemoryMonitor,
)
from torchchat.distributed.logging_utils import SingletonLogger

from torchchat.model import Model, ModelArgs, ModelType, Transformer, TransformerArgs
from torchchat.model_config.model_config import resolve_model_config
from torchchat.utils.build_utils import (
    device_sync,
    is_cpu_device,
    is_cuda_or_cpu_device,
    name_to_dtype,
)
from torchchat.utils.measure_time import measure_time
from torchchat.utils.quantize import quantize_model


from torchtune.models.convert_weights import meta_to_tune

from torchtune.models.llama3_1._position_embeddings import Llama3ScaledRoPE

from torchtune.models.llama3_2_vision._convert_weights import llama3_vision_meta_to_tune

from torchtune.training import set_default_dtype


@dataclass
class BuilderArgs:
    checkpoint_path: Optional[Union[Path, str]] = None
    checkpoint_dir: Optional[Union[Path, str]] = None
    dcp_dir: Optional[Union[Path, str]] = None
    params_path: Optional[Union[Path, str]] = None
    params_table: Optional[str] = None
    gguf_path: Optional[Union[Path, str]] = None
    gguf_kwargs: Optional[Dict[str, Any]] = None
    dso_path: Optional[Union[Path, str]] = None
    aoti_package_path: Optional[Union[Path, str]] = None
    pte_path: Optional[Union[Path, str]] = None
    device: Optional[str] = None
    precision: torch.dtype = torch.float32
    setup_caches: bool = False
    distributed: bool = False
    pp: int = 1
    tp: int = 1
    chpt_from: str = "hf"
    distribution_path: Optional[str] = None
    is_chat_model: bool = False
    prefill_possible: bool = False
    dynamic_shapes: bool = False
    max_seq_length: Optional[int] = None
<<<<<<< HEAD
    attention_backend: str = "math"
=======
    vocab_size: Optional[int] = None
>>>>>>> 4fcd2aa7

    def __post_init__(self):
        if self.device is None:
            if torch.cuda.is_available():
                self.device = "cuda"
            elif torch.xpu.is_available():
                self.device = "xpu"
            else:
                self.device = "cpu"

        if not (
            (self.checkpoint_path and self.checkpoint_path.is_file())
            or (self.checkpoint_dir and self.checkpoint_dir.is_dir())
            or (self.gguf_path and self.gguf_path.is_file())
            or (self.dso_path and Path(self.dso_path).is_file())
            or (self.aoti_package_path and Path(self.aoti_package_path).is_file())
            or (self.pte_path and Path(self.pte_path).is_file())
            or (self.dcp_dir and Path(self.dcp_dir).is_dir())
        ):
            raise RuntimeError(
                "need to specify a valid checkpoint path, checkpoint dir, gguf path, DSO path, AOTI PACKAGE or PTE path"
            )

        if self.aoti_package_path and self.pte_path:
            raise RuntimeError(
                "specify either AOTI Package path or PTE path, but not more than one"
            )

        if self.dso_path or self.pte_path or self.aoti_package_path:
            ignored_params = [
                (self.checkpoint_path, "checkpoint path"),
                (self.checkpoint_dir, "checkpoint dir"),
                (self.gguf_path, "GGUF path"),
            ]
            for param, param_msg in ignored_params:
                if param:
                    print(
                        f"Warning: {param_msg} ignored because an exported model was specified using a DSO, AOTI PACKAGE or PTE path argument"
                    )
        else:
            self.prefill_possible = True

    @classmethod
    def from_args(cls, args: argparse.Namespace) -> "BuilderArgs":
        # Handle disabled checkpoint_dir option
        checkpoint_dir = None
        if hasattr(args, "checkpoint_dir"):
            checkpoint_dir = args.checkpoint_dir
        if hasattr(args, "dcp_dir"):
            dcp_dir = args.dcp_dir

        checkpoint_path = args.checkpoint_path
        params_table = args.params_table
        distribution_path = None
        if args.model:  # Using a named, well-known model
            model_config = resolve_model_config(args.model)

            checkpoint_path = (
                Path(args.model_directory)
                / model_config.name
                / model_config.checkpoint_file
            )
            # The transformers config is keyed on the last section
            # of the name/path.
            params_table = (
                model_config.transformer_params_key or model_config.name.split("/")[-1]
            )

            distribution_path = model_config.distribution_path

        dso_path = getattr(args, "dso_path", None)
        pte_path = getattr(args, "pte_path", None)
        aoti_package_path = getattr(args, "aoti_package_path", None)

        is_chat_model = False
        if args.is_chat_model:
            is_chat_model = True
        else:
            for path in [
                checkpoint_path,
                checkpoint_dir,
                dso_path,
                pte_path,
                aoti_package_path,
                args.gguf_path,
            ]:
                if path is not None:
                    path = str(path)
                    if path.endswith("/"):
                        path = path[:-1]
                    if os.path.isfile(path):
                        path = os.path.dirname(path)

                    path_basename = os.path.basename(path).lower()
                    if "chat" in path_basename or "instruct" in path_basename:
                        is_chat_model = True

        output_pte_path = getattr(args, "output_pte_path", None)
        output_aoti_package_path = getattr(args, "output_aoti_package_path", None)
        output_dso_path = getattr(args, "output_dso_path", None)
        if output_pte_path and args.dtype.startswith("fast"):
            if args.dtype == "fast":
                # As per Kimish, float32 should be faster on ET XNNPACK
                # (because fp16 is implemented as upcast to fp32 for several
                # operators, and in particular a8w4dq and ET's sdpa+kv)
                dtype = torch.float32
            else:
                dtype = torch.float16
        else:
            dtype = name_to_dtype(args.dtype, args.device)
        # distributed args
        distributed = getattr(args, "distributed", False)
        pp = getattr(args, "pp", 1)
        tp = getattr(args, "tp", 1)
        chpt_from = getattr(args, "chpt_from", "hf")
        sdp_backend_dict = {
            'math': torch.nn.attention.SDPBackend.MATH,
            'flash_attention': torch.nn.attention.SDPBackend.FLASH_ATTENTION,
            'efficient_attention': torch.nn.attention.SDPBackend.EFFICIENT_ATTENTION,
            'cudnn_attention': torch.nn.attention.SDPBackend.CUDNN_ATTENTION,
        }
        attention_backend = sdp_backend_dict[args.attention_backend]
        if args.device == "cpu" and (args.attention_backend == "efficient_attention"
                                     or args.attention_backend == "cudnn_attention"):
            print(f"Warning: {args.attention_backend} is not supported on CPU. Using math instead.")
            attention_backend = torch.nn.attention.SDPBackend.MATH
        return cls(
            checkpoint_dir=checkpoint_dir,
            checkpoint_path=checkpoint_path,
            dcp_dir=dcp_dir,
            params_path=args.params_path,
            params_table=params_table,
            gguf_path=args.gguf_path,
            gguf_kwargs=None,
            dso_path=dso_path,
            aoti_package_path=aoti_package_path,
            pte_path=pte_path,
            device=args.device,
            precision=dtype,
            setup_caches=(
                output_dso_path or output_pte_path or output_aoti_package_path
            ),
            distributed=distributed,
            pp=pp,
            tp=tp,
            chpt_from=chpt_from,
            distribution_path=distribution_path,
            is_chat_model=is_chat_model,
            dynamic_shapes=getattr(args, "dynamic_shapes", False),
            max_seq_length=getattr(args, "max_seq_length", None),
            attention_backend=attention_backend,
        )

    @classmethod
    def from_speculative_args(cls, args: argparse.Namespace) -> "BuilderArgs":
        speculative_builder_args = BuilderArgs.from_args(args)
        # let's limit multi-checkpoint to checker
        speculative_builder_args.checkpoint_dir = None
        speculative_builder_args.checkpoint_path = args.draft_checkpoint_path
        speculative_builder_args.gguf_path = None
        speculative_builder_args.dso_path = None
        speculative_builder_args.aoti_package_path = None
        speculative_builder_args.pte_path = None
        return speculative_builder_args


@dataclass
class TokenizerArgs:
    tokenizer_path: Optional[Union[Path, str]] = None
    is_sentencepiece: bool = False
    is_tiktoken: bool = False
    is_hf_tokenizer: bool = False
    t: Optional[Any] = None

    def __post_init__(self):
        try:
            from tokenizer.tiktoken import Tokenizer as TiktokenTokenizer

            self.t = TiktokenTokenizer(model_path=str(self.tokenizer_path))
            self.is_tiktoken = True
            self.is_sentencepiece = False
            self.is_hf_tokenizer = False
            return
        except:
            pass

        try:
            from sentencepiece import SentencePieceProcessor

            self.t = SentencePieceProcessor(model_file=str(self.tokenizer_path))
            self.is_tiktoken = False
            self.is_sentencepiece = True
            self.is_hf_tokenizer = False
            return
        except:
            pass

        try:
            from tokenizer.hf_tokenizer import HFTokenizer

            self.t = HFTokenizer(str(self.tokenizer_path))
            self.is_tiktoken = False
            self.is_sentencepiece = False
            self.is_hf_tokenizer = True
            return
        except:
            pass

        self.is_tiktoken = False
        self.is_sentencepiece = False
        self.is_hf_tokenizer = False
        self.t = None
        return

    def validate_model(
        self,
        model: Optional[Model],
        model_description: str = "model",
    ) -> None:
        if model is None:
            return

        if sum([self.is_tiktoken, self.is_hf_tokenizer, self.is_sentencepiece]) != 1:
            raise RuntimeError(f"no tokenizer was found at {self.tokenizer_path}")

        is_tiktoken = self.is_tiktoken
        is_sentencepiece = self.is_sentencepiece
        is_hf_tokenizer = self.is_hf_tokenizer
        use_tiktoken = True
        use_hf_tokenizer = False
        use_sentencepiece = not (use_tiktoken or use_hf_tokenizer)

        if (
            (is_tiktoken and not use_tiktoken) or
            (is_hf_tokenizer and not use_hf_tokenizer) or
            (is_sentencepiece and not use_sentencepiece)
        ):
            raise RuntimeError(
                "model-specified tokenizer ({}) does not match provided tokenizer ({}) for {}".format(
                    tokenizer_setting_to_name(use_tiktoken, use_hf_tokenizer),
                    tokenizer_setting_to_name(is_tiktoken, is_hf_tokenizer),
                    model_description,
                )
            )

        return

    @classmethod
    def from_args(cls, args: argparse.Namespace) -> "TokenizerArgs":
        """
        Create a TokenizerArgs object from command line arguments.
        Specifically, `tokenizer_path` is resolved with precedence:
          * From Explicitly provided tokenizer_path
          * Resolve via model_config identified by args.model
          * Look in the directory of args.checkpoint_path for tokenizer.model
          * Look in the directory of args.checkpoint_dir for tokenizer.model

        Args:
            args (argparse.Namespace): The command line arguments.

        Returns:
            TokenizerArgs: A TokenizerArgs object.
        """
        if args.tokenizer_path:
            tokenizer_path = args.tokenizer_path
        elif args.model:  # Using a named, well-known model
            model_config = resolve_model_config(args.model)
            tokenizer_path = (
                Path(args.model_directory)
                / model_config.name
                / model_config.tokenizer_file
            )
        elif args.checkpoint_path:
            tokenizer_path = args.checkpoint_path.parent / "tokenizer.model"
        elif hasattr(args, "checkpoint_dir") and args.checkpoint_dir:
            tokenizer_path = args.checkpoint_dir / "tokenizer.model"
        else:
            raise RuntimeError("cannot find tokenizer model")

        if not tokenizer_path.is_file():
            raise RuntimeError(
                f"did not find tokenizer at {os.path.abspath(tokenizer_path)}"
            )

        return cls(tokenizer_path=tokenizer_path)


def _initialize_tokenizer(tokenizer_args: TokenizerArgs):
    return tokenizer_args.t


torch._inductor.config.coordinate_descent_tuning = True
torch._inductor.config.triton.unique_kernel_names = True
torch._inductor.config.fx_graph_cache = True  # Experimental feature to reduce compilation times, will be on by default in future


# support running without installing as a package
wd = Path(__file__).parent.parent.resolve()
sys.path.append(str(wd))


# TODO: remove these once ET supports _weight_int4pack_mm
def _set_gguf_kwargs(builder_args: BuilderArgs, is_et: bool, context: str) -> None:
    assert context in ["export", "generate"]
    assert builder_args.gguf_kwargs is None

    if builder_args.gguf_path is None:
        print("No gguf_path provided, so ignoring set_gguf_kwargs.")
        return

    builder_args.gguf_kwargs = {}
    if is_et:
        builder_args.gguf_kwargs["load_as_quantized"] = False


def _unset_gguf_kwargs(builder_args: BuilderArgs) -> None:
    builder_args.gguf_kwargs = None


def _init_model_on_meta_device(builder_args: BuilderArgs) -> Model:
    with torch.device("meta"):
        if builder_args.params_path:
            return Model.from_params(builder_args.params_path)
        elif builder_args.params_table:
            return Model.from_table(builder_args.params_table)
        else:
            return Model.from_name(builder_args.checkpoint_path.parent.name)


def _load_model_gguf(builder_args: BuilderArgs) -> Model:
    assert builder_args.gguf_path
    if builder_args.gguf_kwargs is None:
        kwargs = {}
    else:
        kwargs = builder_args.gguf_kwargs

    kwargs.setdefault("device", builder_args.device)
    model = Model.from_gguf(builder_args.gguf_path, **kwargs)
    return model


def _load_checkpoint(builder_args: BuilderArgs):
    if builder_args.params_table and builder_args.params_table.endswith("Tune"):
        print("Loading Tune checkpoint")
        meta_checkpoint = torch.load(
            str(builder_args.checkpoint_path), mmap=True, weights_only=True
        )
        checkpoint = meta_to_tune(meta_checkpoint)
    elif builder_args.checkpoint_dir is not None:
        # Load multiple checkpoint; ignore the single path.
        builder_args.checkpoint_path = None
        cps = []
        for i in range(1):
            cp_name = f"consolidated.{i}.pth"
            print(f"Loading {cp_name}")
            cps.append(
                torch.load(
                    os.path.join(builder_args.checkpoint_dir, cp_name),
                    map_location=builder_args.device,
                    mmap=True,
                    weights_only=False,
                )
            )
        checkpoint = {}
        for key in cps[0].keys():
            if len(cps) == 1:
                checkpoint[key] = cps[0][key]
                continue

            if not torch.allclose(cps[0][key], cps[1][key]):
                values = (cps[0][key], cps[1][key], cps[2][key], cps[3][key])
                if key.endswith("wo.weight") or key.endswith("w2.weight"):
                    checkpoint[key] = torch.cat(values, dim=1)
                else:
                    checkpoint[key] = torch.cat(values, dim=0)
            else:
                checkpoint[key] = cps[0][key]
    else:
        checkpoint = torch.load(
            str(builder_args.checkpoint_path),
            map_location=builder_args.device,
            mmap=True,
            weights_only=True,
        )
    return checkpoint


def _load_model_default(builder_args: BuilderArgs) -> Model:
    assert not builder_args.gguf_path

    model: Model = _init_model_on_meta_device(builder_args)

    # Load checkpoint from filesystem
    checkpoint = _load_checkpoint(builder_args)

    if "model" in checkpoint and "stories" in str(builder_args.checkpoint_path):
        checkpoint = checkpoint["model"]

    if model.config.model_type == ModelType.Flamingo:
        # TODO: Refactor this. For now, overwrite the model with model loaded from params_path
        with set_default_dtype(builder_args.precision), torch.device(
            builder_args.device
        ):
            # It doubles the model size the memory, with redundancies of the initialized weights.
            # model = Model.from_params(builder_args.params_path)

            # Buffers in rotary embedding are not included in the checkpoint.
            # Instead, they are calculated in initialization. Since buffers on meta device
            # does not host any actual values, need to reinitialize them in the actual
            # device. Only do those buffer initialization, without initializing the entire
            # model.
            decoder_config = model.config.transformer_args["decoder"]
            head_dim = decoder_config["embed_dim"] // decoder_config["num_heads"]
            max_seq_len = decoder_config["max_seq_len"]
            rope_base = decoder_config["rope_base"]
            for submodule in model.modules():
                if isinstance(submodule, Llama3ScaledRoPE):
                    submodule.__init__(head_dim, max_seq_len, rope_base)
        state_dict = llama3_vision_meta_to_tune(checkpoint)
        model.model.load_state_dict(state_dict, assign=True, strict=False)
    else:
        checkpoint = {"model." + k: v for k, v in checkpoint.items()}
        model.load_state_dict(checkpoint, assign=True, strict=True)

    return model


def _load_model(builder_args: BuilderArgs) -> Model:
    if builder_args.gguf_path:
        model = _load_model_gguf(builder_args)
    elif builder_args.dcp_dir:
        config = (ModelArgs.from_params(builder_args.params_path)
                  if builder_args.params_path
                  else ModelArgs.from_table(builder_args.params_table))
        config.vocab_size = builder_args.vocab_size
        config.max_seq_length = builder_args.max_seq_length
        model = load_dcp_checkpoint(config, builder_args.dcp_dir)
        return model.eval()
    else:
        model = _load_model_default(builder_args)

    if builder_args.dso_path or builder_args.aoti_package_path:
        # AOTI-compoiled model will load its own weights.
        # Release weights here to avoid OOM
        import gc
        if hasattr(model, "model"):
            model.model = None
        gc.collect()
        torch.cuda.empty_cache()

    model = model.to(device=builder_args.device, dtype=builder_args.precision)
    return model.eval()


def _initialize_model(
    builder_args: BuilderArgs,
    quantize,
    tokenizer=None,
    max_seq_length=None,
    support_tensor_subclass: bool = True,
) -> Model:
    if tokenizer is not None:
        builder_args.vocab_size = tokenizer.n_words

    print("Loading model...")
    if builder_args.gguf_path and (
        builder_args.dso_path or builder_args.pte_path or builder_args.aoti_package_path
    ):
        print("Setting gguf_kwargs for generate.")
        is_dso = builder_args.dso_path is not None
        is_aoti_package = builder_args.aoti_package_path is not None
        is_pte = builder_args.pte_path is not None
        assert not (is_dso and is_aoti_package and is_pte)
        assert builder_args.gguf_kwargs is None
        # TODO: make GGUF load independent of backend
        # currently not working because AVX int_mm broken
        #   (no unpack available)
        _set_gguf_kwargs(builder_args, is_et=is_pte, context="generate")

    if builder_args.dso_path:
        if not is_cuda_or_cpu_device(builder_args.device):
            print(
                f"Cannot load specified DSO to {builder_args.device}. Attempting to load model to CPU instead"
            )
            builder_args.device = "cpu"

        # assert (
        #     quantize is None or quantize == "{ }"
        # ), "quantize not valid for exported DSO model. Specify quantization during export."

        with measure_time("Time to load model: {time:.02f} seconds"):
            model = _load_model(builder_args)
            device_sync(device=builder_args.device)

        try:
            # Replace model forward with the AOT-compiled forward
            # This is a hacky way to quickly demo AOTI's capability.
            # model is still a Python object, and any mutation to its
            # attributes will NOT be seen on by AOTI-compiled forward
            # function, e.g. calling model.setup_cache will NOT touch
            # AOTI compiled and maintained model buffers such as kv_cache.
            # Using cpp runner to run AOTI compiled model is recommended.

            def do_nothing(max_batch_size, max_seq_length):
                pass
            model.setup_caches = do_nothing

            model.forward = torch._export.aot_load(
                str(builder_args.dso_path.absolute()), builder_args.device
            )
        except:
            raise RuntimeError(f"Failed to load AOTI compiled {builder_args.dso_path}")

    elif builder_args.aoti_package_path:
        if not is_cuda_or_cpu_device(builder_args.device):
            print(
                f"Cannot load specified PT2 to {builder_args.device}. Attempting to load model to CPU instead"
            )
            builder_args.device = "cpu"

        # assert (
        #     quantize is None or quantize == "{ }"
        # ), "quantize not valid for exported PT2 model. Specify quantization during export."

        with measure_time("Time to load model: {time:.02f} seconds"):
            model = _load_model(builder_args)
            device_sync(device=builder_args.device)

        try:
            # Replace model forward with the AOT-compiled forward
            # This is a hacky way to quickly demo AOTI's capability.
            # model is still a Python object, and any mutation to its
            # attributes will NOT be seen on by AOTI-compiled forward
            # function, e.g. calling model.setup_cache will NOT touch
            # AOTI compiled and maintained model buffers such as kv_cache.
            from torch._inductor.package import load_package

            aoti_compiled_model = load_package(
                str(builder_args.aoti_package_path.absolute())
            )

            def do_nothing(max_batch_size, max_seq_length):
                pass
            model.setup_caches = do_nothing

            model.forward = aoti_compiled_model
            metadata = aoti_compiled_model.get_metadata()
            builder_args.device = metadata["AOTI_DEVICE_KEY"]
        except:
            raise RuntimeError(
                f"Failed to load AOTI compiled {builder_args.aoti_package_path}"
            )

    elif builder_args.pte_path:
        if not is_cpu_device(builder_args.device):
            print(
                f"Cannot load specified PTE to {builder_args.device}. Attempting to load model to CPU instead"
            )
            builder_args.device = "cpu"

        # Resolve ModelArgs for constructing the PTEModel
        # If a manual params_path is provided, use that
        if builder_args.params_path:
            config: ModelArgs = ModelArgs.from_params(builder_args.params_path)
        else:
            # TODO: Instead of loading the whole model, refactor to call a
            # helper that generate just model.config
            with measure_time("Time to load model: {time:.02f} seconds"):
                model = _load_model(builder_args)
                device_sync(device=builder_args.device)
                config = model.config

        try:
            from torchchat.model import PTEModel

            model = PTEModel(config, builder_args.pte_path)
        except Exception:
            raise RuntimeError(f"Failed to load ET compiled {builder_args.pte_path}")
    elif builder_args.distributed:
        pp_degree = builder_args.pp
        tp_degree = builder_args.tp

        init_distributed()
        rank = dist.get_rank()
        torch.cuda.set_device(rank % torch.cuda.device_count())

        logger = SingletonLogger.get_logger()

        gpu_memory_monitor = GPUMemoryMonitor("cuda")
        logger.info(f"{color.yellow} {gpu_memory_monitor.get_device_info()}{color.reset}")

        # Model-level config
        if builder_args.params_table:
            model_config = ModelArgs.from_table(builder_args.params_table)
        else:
            raise NotImplementedError()
        # Transformer-level config
        config = TransformerArgs.from_params(model_config.transformer_args["text"])
        logger.info(f"Transformer Config: {config}")

        #TODO: Move into head of file after solving circular import
        from torchchat.distributed.checkpoint_utils import (
            load_model_weights,
            )

        # Validate pipeline degree
        assert config.n_layers % pp_degree == 0

        # Create device mesh
        device_mesh = dist.init_device_mesh(
            "cuda",
            (pp_degree, tp_degree),
            mesh_dim_names=("pp", "tp")
            )
        tp_mesh = device_mesh["tp"]
        pp_mesh = device_mesh["pp"]
        logger.info(f"Created device mesh: {device_mesh}\n{tp_mesh=}, {pp_mesh=}")

        pp_rank = pp_mesh.get_local_rank()
        logger.info(f"{pp_degree=}, {tp_degree=}")

        # Assuming same number of GPUs per node
        device = torch.device(f"cuda:{rank % torch.cuda.device_count()}")

        # Fill in PP configs
        config.stage_idx = pp_rank
        config.n_stages = pp_degree

        with torch.device("meta"):
            # TODO: we should create model instead of Transformer
            model = Transformer(config)

        # Distribute model on TP mesh
        # (Surprisingly, this works even though model is on meta device and mesh is of
        # cuda devices)
        model.distribute(tp_mesh)
        if rank == 0:
            logger.info(f"Model: {model}")

        # Load weights
        logger.info(f"Loading weights for {pp_rank=} on {device=}")
        with CUDATrackTime() as timer:
            load_model_weights(model, builder_args.distribution_path, device, config, builder_args.chpt_from)

        logger.info(
            f"{color.green}Total weight loading time: {timer.get_time()} {timer.unit} for rank {rank}{color.reset}"
        )

        # Setup KV caches (after model distribution)
        # The number of cache lanes is the same as the maximum number of
        # micro-batches that can be "in flight" in parallel -- imagine each
        # micro-batch takes 1 "pipeline lane," they need distinct KV cache spaces.
        # When decoding is done for certain micro-batches, we can reuse the KV cache
        # lanes.
        # TODO: bump up the lane count
        pipeline_lanes = 1
        seqlen_prefill=1024
        with device:
            model.setup_caches(1, seqlen_prefill, cache_lanes=pipeline_lanes)

        # info on stage size and params
        # stage_size = get_module_size(model)
        # stage_size_formatted = bytes_to_readable(stage_size)
        # stage_num_params = get_num_params(model)
        # logger.info(
        #     f"Stage {rank} has {color.blue}{stage_num_params} params{color.reset}, Size: {color.blue}{stage_size_formatted}{color.reset}"
        # )
        model.eval()

        model.text_transformer_args = None
        model.config.model_type = model_config.model_type
        model.device_mesh = device_mesh
    else:
        with measure_time("Time to load model: {time:.02f} seconds"):
            model = _load_model(builder_args)
            device_sync(device=builder_args.device)

        if quantize:
            print(f"Quantizing the model with: {quantize}")
            with measure_time("Time to quantize model: {time:.02f} seconds"):
                quantize_model(
                    model,
                    builder_args.device,
                    quantize,
                    tokenizer,
                    support_tensor_subclass,
                )
                device_sync(device=builder_args.device)

        if builder_args.setup_caches:
            with torch.device(builder_args.device):
                model.setup_caches(
                    max_batch_size=1,
                    max_seq_length=max_seq_length
                    or model.text_transformer_args.max_seq_length,
                )

        model.to(dtype=builder_args.precision)

    print("-----------------------------------------------------------")
    return model


def tokenizer_setting_to_name(tiktoken: bool, tokenizers: bool) -> str:
    if tiktoken:
        return "TikToken"
    if tokenizers:
        return "Tokenizers"
    return "SentencePiece"<|MERGE_RESOLUTION|>--- conflicted
+++ resolved
@@ -70,11 +70,7 @@
     prefill_possible: bool = False
     dynamic_shapes: bool = False
     max_seq_length: Optional[int] = None
-<<<<<<< HEAD
-    attention_backend: str = "math"
-=======
     vocab_size: Optional[int] = None
->>>>>>> 4fcd2aa7
 
     def __post_init__(self):
         if self.device is None:
